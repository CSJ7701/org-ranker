--- conflicted
+++ resolved
@@ -8,7 +8,6 @@
 
 #+RANKER-EXCLUDE: COLOR!=Orange
 
-<<<<<<< HEAD
 #+begin_src emacs-lisp
       (defun org-ranker-test-custom-func (age-value props)
         "Example scoring function that multiplies age by -1"
@@ -25,14 +24,30 @@
       
 #+end_src
 
+* Alice
+:PROPERTIES:
+:Age:      30
+:Location: Florida
+:Gender:   F
+:Color:    Red
+:ORG-RANKER-SCORE: 5
+:END:
+
 * Anjelica
 :PROPERTIES:
 :Location: Nevada
 :ORG-RANKER-SCORE: 48
 :END:
 
-* John
-=======
+* Bob
+:PROPERTIES:
+:Age:      25
+:Location: California
+:Color:    Green
+:Gender:   M
+:ORG-RANKER-SCORE: -2
+:END:
+
 
 * Alex
 :PROPERTIES:
@@ -43,6 +58,7 @@
 :Color:    Orange
 :ORG-RANKER-SCORE: 8
 :END:
+
 * Jim
 :PROPERTIES:
 :Name:     Jim
@@ -50,66 +66,5 @@
 :Location: Maine
 :Gender:   M
 :Color:    Yellow
-:ORG-RANKER-SCORE: -2
+:ORG-RANKER-SCORE: 18
 :END:
-* EXCLUDE                                                           :exclude:
-:PROPERTIES:
-:ORG-RANKER-SCORE: -2
-:END:
-** TODO John
->>>>>>> f6adabc6
-:PROPERTIES:
-:Name:     John
-:Age:      40
-:Location: Maine
-:Gender:   N
-:Color:    Green
-:ORG-RANKER-SCORE: 8
-:END:
-** Alice
-:PROPERTIES:
-:Name:     Alice
-:Age:      30
-:Location: Florida
-:Gender:   F
-:Color:    Red
-:ORG-RANKER-SCORE: 5
-:END:
-<<<<<<< HEAD
-* Bob
-:PROPERTIES:
-:Name:     Bob
-:Age:      25
-:Location: California
-:Gender:   M
-:Color:    Green
-:ORG-RANKER-SCORE: -2
-:END:
-* Jim
-:PROPERTIES:
-:Name:     Jim
-:Age:      20
-:Location: Maine
-:Gender:   M
-:Color:    Yellow
-:ORG-RANKER-SCORE: -22
-:END:
-* EXCLUDE                                                           :exclude:
-=======
-** Bob
->>>>>>> f6adabc6
-:PROPERTIES:
-:ORG-RANKER-SCORE: -2
-<<<<<<< HEAD
-:END:
-** Alex
-:PROPERTIES:
-:Name:     Alex
-:Age:      55
-:Location: Connecticut
-:Gender:   M
-:Color:    Orange
-:ORG-RANKER-SCORE: 8
-=======
->>>>>>> f6adabc6
-:END: